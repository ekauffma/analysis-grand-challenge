--- conflicted
+++ resolved
@@ -6,7 +6,7 @@
 #       extension: .py
 #       format_name: percent
 #       format_version: '1.3'
-#       jupytext_version: 1.14.5
+#       jupytext_version: 1.14.1
 #   kernelspec:
 #     display_name: Python 3 (ipykernel)
 #     language: python
@@ -51,10 +51,7 @@
 import correctionlib
 from coffea import processor
 from coffea.nanoevents import NanoAODSchema
-<<<<<<< HEAD
 from coffea.analysis_tools import PackedSelection
-=======
->>>>>>> f82662ca
 from func_adl import ObjectStream
 from func_adl_servicex import ServiceXSourceUpROOT
 import hist
@@ -105,11 +102,9 @@
 # enable ServiceX
 USE_SERVICEX = False
 
-<<<<<<< HEAD
 ### LOAD OTHER CONFIGURATION VARIABLES
 with open("config.yaml") as config_file:
     config = yaml.safe_load(config_file)
-=======
 
 ### ML-INFERENCE SETTINGS
 
@@ -217,7 +212,6 @@
     features[:,19] = ak.flatten(jets[perms[...,3]].qgl).to_numpy()
 
     return features, perm_counts
->>>>>>> f82662ca
 
 
 # %% [markdown]
@@ -239,9 +233,6 @@
     return ak.unflatten(resolution_variation, counts)
 
 class TtbarAnalysis(processor.ProcessorABC):
-<<<<<<< HEAD
-    def __init__(self, disable_processing, io_branches):
-=======
     def __init__(self,
                  use_dask,
                  disable_processing,
@@ -251,7 +242,6 @@
                  xgboost_model_odd,
                  permutations_dict={}):
         
->>>>>>> f82662ca
         num_bins = 25
         bin_low = 50
         bin_high = 550
@@ -268,22 +258,8 @@
         self.use_dask = use_dask
         self.disable_processing = disable_processing
         self.io_branches = io_branches
-<<<<<<< HEAD
         self.cset = correctionlib.CorrectionSet.from_file("corrections.json")
 
-    def only_do_IO(self, events):
-            for branch in self.io_branches:
-                if "_" in branch:
-                    split = branch.split("_")
-                    object_type = split[0]
-                    property_name = '_'.join(split[1:])
-                    ak.materialized(events[object_type][property_name])
-                else:
-                    ak.materialized(events[branch])
-            return {"hist": {}}
-
-=======
-        
         self.use_inference = ml_options["USE_INFERENCE"]
         if self.use_inference:
             self.ml_hist_dict = {}
@@ -322,7 +298,6 @@
                 ak.materialized(events[branch])
         return {"hist": {}}
     
->>>>>>> f82662ca
     def process(self, events):
         if self.disable_processing:
             # IO testing with no subsequent processing
@@ -388,7 +363,6 @@
             ### event selection
             # very very loosely based on https://arxiv.org/abs/2006.13076
 
-<<<<<<< HEAD
             # Note: This creates new objects, distinct from those in the 'events' object
             elecs = events.Electron
             muons = events.Muon
@@ -397,34 +371,20 @@
                 # Replace jet.pt with the adjusted values
                 jets["pt"] = jets.pt * events[syst_var]
 
-            electron_reqs = (elecs.pt > 25)
-            muon_reqs = (muons.pt > 25)
-            jet_reqs = (jets.pt > 25)
+            electron_reqs = (elecs.pt > 30) & (np.abs(elecs.eta) < 2.1) & (elecs.cutBased == 4) & (elecs.sip3d < 4)
+            muon_reqs = ((muons.pt > 30) & (np.abs(muons.eta) < 2.1) & (muons.tightId) & (muons.sip3d < 4) & 
+                         (muons.pfRelIso04_all < 0.15))
+            jet_reqs = (jets.pt > 30) & (np.abs(jets.eta) < 2.4) & (jets.isTightLeptonVeto)
 
             # Only keep objects that pass our requirements
             elecs = elecs[electron_reqs]
             muons = muons[muon_reqs]
             jets = jets[jet_reqs]
-
-=======
-            selected_electrons = events.Electron[(events.Electron.pt > 30) & (np.abs(events.Electron.eta)<2.1) & 
-                                                 (events.Electron.cutBased==4) & (events.Electron.sip3d < 4)]
-            selected_muons = events.Muon[(events.Muon.pt > 30) & (np.abs(events.Muon.eta)<2.1) & (events.Muon.tightId) & 
-                                         (events.Muon.sip3d < 4) & (events.Muon.pfRelIso04_all < 0.15)]
-            jet_filter = (events.Jet.pt > 30) & (np.abs(events.Jet.eta) < 2.4) & (events.Jet.isTightLeptonVeto)
-            selected_jets = events.Jet[jet_filter]
+            
             even = (events.event%2==0)  # whether events are even/odd
 
-            # single lepton requirement
-            event_filters = ((ak.count(selected_electrons.pt, axis=1) + ak.count(selected_muons.pt, axis=1)) == 1)
-            # at least four jets
-            pt_var_modifier = events[pt_var] if "res" not in pt_var else events[pt_var][jet_filter]
-            event_filters = event_filters & (ak.count(selected_jets.pt * pt_var_modifier, axis=1) >= 4)
-            # at least one b-tagged jet ("tag" means score above threshold)
->>>>>>> f82662ca
             B_TAG_THRESHOLD = 0.5
 
-<<<<<<< HEAD
             ######### Store boolean masks with PackedSelection ##########
             selections = PackedSelection(dtype='uint64')
             # Basic selection criteria
@@ -436,32 +396,19 @@
             selections.add("4j1b", selections.all("exactly_1l", "atleast_4j", "exactly_1b"))
             selections.add("4j2b", selections.all("exactly_1l", "atleast_4j", "atleast_2b"))
 
-=======
-            # apply event filters
-            selected_events = events[event_filters]
-            selected_electrons = selected_electrons[event_filters]
-            selected_muons = selected_muons[event_filters]
-            selected_jets = selected_jets[event_filters]
-            even = even[event_filters]
-            
->>>>>>> f82662ca
             for region in ["4j1b", "4j2b"]:
                 region_selection = selections.all(region)
                 region_jets = jets[region_selection]
+                region_elecs = elecs[region_selection]
+                region_muons = muons[region_selection]
+                region_even = even[region_selection]
                 region_weights = np.ones(len(region_jets)) * xsec_weight
+                
                 if region == "4j1b":
                     observable = ak.sum(region_jets.pt, axis=-1)
+                    
                 elif region == "4j2b":
-<<<<<<< HEAD
-=======
-                    region_filter = ak.sum(selected_jets.btagCSVV2 > B_TAG_THRESHOLD, axis=1) >= 2
                     
-                    selected_jets_region = selected_jets[region_filter]
-                    selected_electrons_region = selected_electrons[region_filter]
-                    selected_muons_region = selected_muons[region_filter]
-                    even_region = even[region_filter]
-
->>>>>>> f82662ca
                     # reconstruct hadronic top as bjj system with largest pT
                     trijet = ak.combinations(region_jets, 3, fields=["j1", "j2", "j3"])  # trijet candidates
                     trijet["p4"] = trijet.j1 + trijet.j2 + trijet.j3  # calculate four-momentum of tri-jet system
@@ -470,28 +417,12 @@
                     # pick trijet candidate with largest pT and calculate mass of system
                     trijet_mass = trijet["p4"][ak.argmax(trijet.p4.pt, axis=1, keepdims=True)].mass
                     observable = ak.flatten(trijet_mass)
-<<<<<<< HEAD
-                syst_var_name = f"{syst_var}"
-                # Break up the filling into event weight systematics and object variation systematics
-                if syst_var in event_systs:
-                    for i_dir, direction in enumerate(["up", "down"]):
-                        # Should be an event weight systematic with an up/down variation
-                        if syst_var.startswith("btag_var"):
-                            i_jet = int(syst_var.rsplit("_",1)[-1])   # Kind of fragile
-                            wgt_variation = self.cset["event_systematics"].evaluate("btag_var", direction, region_jets.pt[:,i_jet])
-                        elif syst_var == "scale_var":
-                            # The pt array is only used to make sure the output array has the correct shape
-                            wgt_variation = self.cset["event_systematics"].evaluate("scale_var", direction, region_jets.pt[:,0])
-                        syst_var_name = f"{syst_var}_{direction}"
-                        histogram.fill(
-=======
                     
+                    if sum(region_selection)==0: continue
                     
-                    if sum(region_filter)==0: continue
                     if self.use_inference:
-                        features, perm_counts = get_features(selected_jets_region, selected_electrons_region, 
-                                                             selected_muons_region, self.permutations_dict)
-                        even_perm = np.repeat(even_region, perm_counts)
+                        features, perm_counts = get_features(region_jets, region_elecs, region_muons, self.permutations_dict)
+                        even_perm = np.repeat(region_even, perm_counts)
                         
                         #calculate ml observable
                         if self.use_triton:
@@ -531,16 +462,28 @@
                         features = ak.flatten(ak.unflatten(features, perm_counts)[
                             ak.from_regular(ak.argmax(results,axis=1)[:, np.newaxis])
                         ]) 
-                        
-                ### histogram filling
-                if pt_var == "pt_nominal":
-                    # nominal pT, but including 2-point systematics
-                    histogram.fill(
->>>>>>> f82662ca
+                syst_var_name = f"{syst_var}"
+                # Break up the filling into event weight systematics and object variation systematics
+                if syst_var in event_systs:
+                    for i_dir, direction in enumerate(["up", "down"]):
+                        # Should be an event weight systematic with an up/down variation
+                        if syst_var.startswith("btag_var"):
+                            i_jet = int(syst_var.rsplit("_",1)[-1])   # Kind of fragile
+                            wgt_variation = self.cset["event_systematics"].evaluate("btag_var", direction, region_jets.pt[:,i_jet])
+                        elif syst_var == "scale_var":
+                            # The pt array is only used to make sure the output array has the correct shape
+                            wgt_variation = self.cset["event_systematics"].evaluate("scale_var", direction, region_jets.pt[:,0])
+                        syst_var_name = f"{syst_var}_{direction}"
+                        histogram.fill(
                             observable=observable, region=region, process=process,
                             variation=syst_var_name, weight=region_weights * wgt_variation
                         )
-<<<<<<< HEAD
+                        if region=="4j2b" and self.use_inference:
+                            for i in range(len(self.feature_names)):
+                                ml_hist_dict[f"hist_{self.feature_names[i]}"].fill(observable=features[...,i], 
+                                                                                   process=process, 
+                                                                                   variation=syst_var_name, 
+                                                                                   weight=region_weights * wgt_variation)
                 else:
                     # Should either be 'nominal' or an object variation systematic
                     if variation != "nominal":
@@ -550,54 +493,14 @@
                         observable=observable, region=region, process=process,
                         variation=syst_var_name, weight=region_weights
                     )
-=======
                     if region=="4j2b" and self.use_inference:
                         for i in range(len(self.feature_names)):
-                            ml_hist_dict[f"hist_{self.feature_names[i]}"].fill(observable=features[...,i], process=process, variation=variation, weight=xsec_weight)
-
-                    if variation == "nominal":
-                        # also fill weight-based variations for all nominal samples
-                        for weight_name in events.systematics.fields:
-                            for direction in ["up", "down"]:
-                                # extract the weight variations and apply all event & region filters
-                                weight_variation = events.systematics[weight_name][direction][
-                                    f"weight_{weight_name}"][event_filters][region_filter]
-                                # fill histograms
-                                histogram.fill(
-                                    observable=observable, region=region, process=process,
-                                    variation=f"{weight_name}_{direction}", weight=xsec_weight*weight_variation
-                                )
-                                if region=="4j2b" and self.use_inference:
-                                    for i in range(len(self.feature_names)):
-                                        ml_hist_dict[f"hist_{self.feature_names[i]}"].fill(observable=features[...,i], process=process, variation=f"{weight_name}_{direction}", weight=xsec_weight*weight_variation)
-
-                        # calculate additional systematics: b-tagging variations
-                        for i_var, weight_name in enumerate([f"btag_var_{i}" for i in range(4)]):
-                            for i_dir, direction in enumerate(["up", "down"]):
-                                # create systematic variations that depend on object properties (here: jet pT)
-                                if len(observable):
-                                    weight_variation = btag_weight_variation(i_var, selected_jets_region.pt)[:, i_dir]
-                                else:
-                                    weight_variation = 1 # no events selected
-                                histogram.fill(
-                                    observable=observable, region=region, process=process,
-                                    variation=f"{weight_name}_{direction}", weight=xsec_weight*weight_variation
-                                )
-                                if region=="4j2b" and self.use_inference:
-                                    for i in range(len(self.feature_names)):
-                                        ml_hist_dict[f"hist_{self.feature_names[i]}"].fill(observable=features[...,i], process=process, variation=f"{weight_name}_{direction}", weight=xsec_weight*weight_variation)
-
-                elif variation == "nominal":
-                    # pT variations for nominal samples
-                    histogram.fill(
-                            observable=observable, region=region, process=process,
-                            variation=pt_var, weight=xsec_weight
-                        )
-                    if region=="4j2b" and self.use_inference:
-                        for i in range(len(self.feature_names)):
-                            ml_hist_dict[f"hist_{self.feature_names[i]}"].fill(observable=features[...,i], process=process, variation=pt_var, weight=xsec_weight)
-
->>>>>>> f82662ca
+                            ml_hist_dict[f"hist_{self.feature_names[i]}"].fill(observable=features[...,i], 
+                                                                               process=process, 
+                                                                               variation=syst_var_name, 
+                                                                               weight=region_weights)
+
+                    
         output = {"nevents": {events.metadata["dataset"]: len(events)}, "hist": histogram}
         if self.use_inference:
             output["ml_hist_dict"] = ml_hist_dict
@@ -612,11 +515,7 @@
 #
 # Here, we gather all the required information about the files we want to process: paths to the files and asociated metadata.
 
-<<<<<<< HEAD
-# %%
-=======
-# %% tags=[]
->>>>>>> f82662ca
+# %% tags=[]
 fileset = utils.construct_fileset(N_FILES_MAX_PER_SAMPLE, use_xcache=False, af_name=config["benchmarking"]["AF_NAME"])  # local files on /data for ssl-dev
 
 print(f"processes in fileset: {list(fileset.keys())}")
@@ -676,13 +575,7 @@
 
     # now we query the files using a wrapper around ServiceXDataset to transform all processes at once
     t0 = time.time()
-<<<<<<< HEAD
     ds = utils.ServiceXDatasetGroup(fileset, backend_name="uproot", ignore_cache=config["global"]["SERVICEX_IGNORE_CACHE"])
-=======
-    ds = utils.ServiceXDatasetGroup(fileset, 
-                                    backend_name="uproot", 
-                                    ignore_cache=config["global"]["SERVICEX_IGNORE_CACHE"])
->>>>>>> f82662ca
     files_per_process = ds.get_data_rootfiles_uri(query, as_signed_url=True, title="CMS ttbar")
 
     print(f"ServiceX data delivery took {time.time() - t0:.2f} seconds")
@@ -701,20 +594,11 @@
 # %% tags=[]
 NanoAODSchema.warn_missing_crossrefs = False # silences warnings about branches we will not use here
 if USE_DASK:
-<<<<<<< HEAD
     executor = processor.DaskExecutor(client=utils.get_client(af=config["global"]["AF"]))
 else:
     executor = processor.FuturesExecutor(workers=config["benchmarking"]["NUM_CORES"])
         
 run = processor.Runner(executor=executor, schema=NanoAODSchema, savemetrics=True, metadata_cache={}, chunksize=config["benchmarking"]["CHUNKSIZE"])
-=======
-    executor = processor.DaskExecutor(client=utils.get_client(config["global"]["AF"]))
-else:
-    executor = processor.FuturesExecutor(workers=config["benchmarking"]["NUM_CORES"])
-        
-run = processor.Runner(executor=executor, schema=NanoAODSchema, savemetrics=True, metadata_cache={}, 
-                       chunksize=config["benchmarking"]["CHUNKSIZE"])
->>>>>>> f82662ca
 
 if USE_SERVICEX:
     treename = "servicex"
@@ -739,9 +623,6 @@
 filemeta = run.preprocess(fileset, treename=treename)  # pre-processing
 
 t0 = time.monotonic()
-<<<<<<< HEAD
-all_histograms, metrics = run(fileset, treename, processor_instance=TtbarAnalysis(config["benchmarking"]["DISABLE_PROCESSING"], config["benchmarking"]["IO_BRANCHES"][config["benchmarking"]["IO_FILE_PERCENT"]]))  # processing
-=======
 all_histograms, metrics = run(fileset, treename, processor_instance=TtbarAnalysis(USE_DASK,
                                                                                   config["benchmarking"]["DISABLE_PROCESSING"], 
                                                                                   config["benchmarking"]["IO_BRANCHES"][
@@ -751,7 +632,6 @@
                                                                                   model_even, 
                                                                                   model_odd,
                                                                                   permutations_dict))  # processing
->>>>>>> f82662ca
 exec_time = time.monotonic() - t0
 
 print(f"\nexecution took {exec_time:.2f} seconds")
@@ -778,11 +658,7 @@
 if not os.path.exists("metrics"):
     os.makedirs("metrics")
 timestamp = time.strftime('%Y%m%d-%H%M%S')
-<<<<<<< HEAD
 af_name = metrics["af"]
-=======
-af_name = config["benchmarking"]["AF_NAME"]
->>>>>>> f82662ca
 metric_file_name = f"metrics/{af_name}-{timestamp}.json"
 with open(metric_file_name, "w") as f:
     f.write(json.dumps(metrics))
@@ -950,16 +826,4 @@
 model_prediction_postfit = cabinetry.model_utils.prediction(model_ml, fit_results=fit_results_mod)
 
 # %% tags=[]
-figs = utils.plot_data_mc(model_prediction, model_prediction_postfit, data_ml, config_ml)
-
-# %% [markdown]
-# ### What is next?
-#
-# Our next goals for this pipeline demonstration are:
-# - making this analysis even **more feature-complete**,
-# - **addressing performance bottlenecks** revealed by this demonstrator,
-# - **collaborating** with you!
-#
-# Please do not hesitate to get in touch if you would like to join the effort, or are interested in re-implementing (pieces of) the pipeline with different tools!
-#
-# Our mailing list is analysis-grand-challenge@iris-hep.org, sign up via the [Google group](https://groups.google.com/a/iris-hep.org/g/analysis-grand-challenge).+figs = utils.plot_data_mc(model_prediction, model_prediction_postfit, data_ml, config_ml)