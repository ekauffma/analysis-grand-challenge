# ---
# jupyter:
#   jupytext:
#     formats: ipynb,py:percent
#     text_representation:
#       extension: .py
#       format_name: percent
#       format_version: '1.3'
#       jupytext_version: 1.14.1
#   kernelspec:
#     display_name: Python 3 (ipykernel)
#     language: python
#     name: python3
# ---

# %% [markdown]
# # CMS Open Data $t\bar{t}$: from data delivery to statistical inference
#
# We are using [2015 CMS Open Data](https://cms.cern/news/first-cms-open-data-lhc-run-2-released) in this demonstration to showcase an analysis pipeline.
# It features data delivery and processing, histogram construction and visualization, as well as statistical inference.
#
# This notebook was developed in the context of the [IRIS-HEP AGC tools 2022 workshop](https://indico.cern.ch/e/agc-tools-2).
# This work was supported by the U.S. National Science Foundation (NSF) Cooperative Agreement OAC-1836650 (IRIS-HEP).
#
# This is a **technical demonstration**.
# We are including the relevant workflow aspects that physicists need in their work, but we are not focusing on making every piece of the demonstration physically meaningful.
# This concerns in particular systematic uncertainties: we capture the workflow, but the actual implementations are more complex in practice.
# If you are interested in the physics side of analyzing top pair production, check out the latest results from [ATLAS](https://twiki.cern.ch/twiki/bin/view/AtlasPublic/TopPublicResults) and [CMS](https://cms-results.web.cern.ch/cms-results/public-results/preliminary-results/)!
# If you would like to see more technical demonstrations, also check out an [ATLAS Open Data example](https://indico.cern.ch/event/1076231/contributions/4560405/) demonstrated previously.
#
# This notebook implements most of the analysis pipeline shown in the following picture, using the tools also mentioned there:
# ![ecosystem visualization](utils/ecosystem.png)

# %% [markdown]
# ### Data pipelines
#
# There are two possible pipelines: one with `ServiceX` enabled, and one using only `coffea` for processing.
# ![processing pipelines](utils/processing_pipelines.png)

# %% [markdown]
# ### Imports: setting up our environment

# %%
import asyncio
import logging
import os
import time

import awkward as ak
import cabinetry
from coffea import processor
<<<<<<< HEAD
from coffea.processor import servicex
from coffea.nanoevents import NanoAODSchema
=======
from coffea.nanoevents import transforms
from coffea.nanoevents.methods import base, vector
from coffea.nanoevents.schemas.base import BaseSchema, zip_forms
from servicex import ServiceXDataset
>>>>>>> 2af6944a
from func_adl import ObjectStream
from func_adl_servicex import ServiceXSourceUpROOT
import hist
import json
import matplotlib.pyplot as plt
import numpy as np
import uproot

import utils  # contains code for bookkeeping and cosmetics, as well as some boilerplate

logging.getLogger("cabinetry").setLevel(logging.INFO)

# %% [markdown]
# ### Configuration: number of files and data delivery path
#
# The number of files per sample set here determines the size of the dataset we are processing.
# There are 9 samples being used here, all part of the 2015 CMS Open Data release.
# They are pre-converted from miniAOD files into ntuple format, similar to nanoAODs.
# More details about the inputs can be found [here](https://github.com/iris-hep/analysis-grand-challenge/tree/main/datasets/cms-open-data-2015).
#
# The table below summarizes the amount of data processed depending on the `N_FILES_MAX_PER_SAMPLE` setting.
#
# | setting | number of files | total size |
# | --- | --- | --- |
<<<<<<< HEAD
# | `1` | 12 | 25.1 GB |
# | `2` | 24 | 46.5 GB |
# | `5` | 52 | 110 GB |
# | `10` | 88 | 205 GB |
# | `20` | 149 | 364 GB |
# | `50` | 264 | 636 GB |
# | `100` | 404 | 965 GB |
# | `200` | 604 | 1.40 TB |
# | `-1` | 796 | 1.78 TB |
#
# The input files are all in the 1–3 GB range.
#
# When setting the `PIPELINE` variable below to `"servicex_databinder"`, the `N_FILES_MAX_PER_SAMPLE` variable is ignored and all files are processed.
=======
# | `1` | 9 | 16.3 GB |
# | `5` | 45 | 81.7 GB |
# | `10` | 86 | 157 GB |
# | `50` | 357 | 678 GB |
# | `100` | 590 | 1.09 TB |
# | `500` | 1542 | 2.58 TB |
# | `1000` | 2249 | 3.57 TB |
# | `-1` | 2269 | 3.59 TB |
#
# The input files are all in the 1–2 GB range.
>>>>>>> 2af6944a

# %%
### GLOBAL CONFIGURATION

# input files per process, set to e.g. 10 (smaller number = faster)
N_FILES_MAX_PER_SAMPLE = 5

# enable Dask
USE_DASK = True

# enable ServiceX
USE_SERVICEX = False

# ServiceX: ignore cache with repeated queries
SERVICEX_IGNORE_CACHE = False

# analysis facility: set to "coffea_casa" for coffea-casa environments, "EAF" for FNAL, "local" for local setups
AF = "coffea_casa"


### BENCHMARKING-SPECIFIC SETTINGS

# chunk size to use
CHUNKSIZE = 500_000

# metadata to propagate through to metrics
AF_NAME = "coffea_casa"  # "ssl-dev" allows for the switch to local data on /data
SYSTEMATICS = "all"  # currently has no effect
CORES_PER_WORKER = 2  # does not do anything, only used for metric gathering (set to 2 for distributed coffea-casa)

# scaling for local setups with FuturesExecutor
NUM_CORES = 4

# only I/O, all other processing disabled
DISABLE_PROCESSING = False

# read additional branches (only with DISABLE_PROCESSING = True)
# acceptable values are 2.7, 4, 15, 25, 50 (corresponding to % of file read), 2.7% corresponds to the standard branches used in the notebook
IO_FILE_PERCENT = 2.7


# %% [markdown]
# ### Defining our `coffea` Processor
#
# The processor includes a lot of the physics analysis details:
# - event filtering and the calculation of observables,
# - event weighting,
# - calculating systematic uncertainties at the event and object level,
# - filling all the information into histograms that get aggregated and ultimately returned to us by `coffea`.

# %% tags=[]
# functions creating systematic variations
def flat_variation(ones):
    # 2.5% weight variations
    return (1.0 + np.array([0.025, -0.025], dtype=np.float32)) * ones[:, None]


def btag_weight_variation(i_jet, jet_pt):
    # weight variation depending on i-th jet pT (7.5% as default value, multiplied by i-th jet pT / 50 GeV)
    return 1 + np.array([0.075, -0.075]) * (ak.singletons(jet_pt[:, i_jet]) / 50).to_numpy()


def jet_pt_resolution(pt):
    # normal distribution with 5% variations, shape matches jets
    counts = ak.num(pt)
    pt_flat = ak.flatten(pt)
    resolution_variation = np.random.normal(np.ones_like(pt_flat), 0.05)
    return ak.unflatten(resolution_variation, counts)


class TtbarAnalysis(processor.ProcessorABC):
    def __init__(self, disable_processing, io_file_percent):
        num_bins = 25
        bin_low = 50
        bin_high = 550
        name = "observable"
        label = "observable [GeV]"
        self.hist = (
            hist.Hist.new.Reg(num_bins, bin_low, bin_high, name=name, label=label)
            .StrCat(["4j1b", "4j2b"], name="region", label="Region")
            .StrCat([], name="process", label="Process", growth=True)
            .StrCat([], name="variation", label="Systematic variation", growth=True)
            .Weight()
        )
        self.disable_processing = disable_processing
        self.io_file_percent = io_file_percent

    def only_do_IO(self, events):
        # standard AGC branches cover 2.7% of the data
            branches_to_read = []
            if self.io_file_percent >= 2.7:
                branches_to_read.extend(["Jet_pt", "Jet_eta", "Jet_phi", "Jet_btagCSVV2", "Jet_mass", "Muon_pt", "Electron_pt"])
            
            if self.io_file_percent >= 4:
                branches_to_read.extend(["Electron_phi", "Electron_eta","Electron_mass","Muon_phi","Muon_eta","Muon_mass",
                                         "Photon_pt","Photon_eta","Photon_mass","Jet_jetId"])
            
            if self.io_file_percent>=15:
                branches_to_read.extend(["Jet_nConstituents","Jet_electronIdx1","Jet_electronIdx2","Jet_muonIdx1","Jet_muonIdx2",
                                         "Jet_chHEF","Jet_area","Jet_puId","Jet_qgl","Jet_btagDeepB","Jet_btagDeepCvB",
                                         "Jet_btagDeepCvL","Jet_btagDeepFlavB","Jet_btagDeepFlavCvB","Jet_btagDeepFlavCvL",
                                         "Jet_btagDeepFlavQG","Jet_chEmEF","Jet_chFPV0EF","Jet_muEF","Jet_muonSubtrFactor",
                                         "Jet_neEmEF","Jet_neHEF","Jet_puIdDisc"])
            
            if self.io_file_percent>=25:
                branches_to_read.extend(["GenPart_pt","GenPart_eta","GenPart_phi","GenPart_mass","GenPart_genPartIdxMother",
                                         "GenPart_pdgId","GenPart_status","GenPart_statusFlags"])
            
            if self.io_file_percent==50:
                branches_to_read.extend(["Jet_rawFactor","Jet_bRegCorr","Jet_bRegRes","Jet_cRegCorr","Jet_cRegRes","Jet_nElectrons",
                                         "Jet_nMuons","GenJet_pt","GenJet_eta","GenJet_phi","GenJet_mass","Tau_pt","Tau_eta","Tau_mass",
                                         "Tau_phi","Muon_dxy","Muon_dxyErr","Muon_dxybs","Muon_dz","Muon_dzErr","Electron_dxy",
                                         "Electron_dxyErr","Electron_dz","Electron_dzErr","Electron_eInvMinusPInv","Electron_energyErr",
                                         "Electron_hoe","Electron_ip3d","Electron_jetPtRelv2","Electron_jetRelIso",
                                         "Electron_miniPFRelIso_all","Electron_miniPFRelIso_chg","Electron_mvaFall17V2Iso",
                                         "Electron_mvaFall17V2noIso","Electron_pfRelIso03_all","Electron_pfRelIso03_chg","Electron_r9",
                                         "Electron_scEtOverPt","Electron_sieie","Electron_sip3d","Electron_mvaTTH","Electron_charge",
                                         "Electron_cutBased","Electron_jetIdx","Electron_pdgId","Electron_photonIdx","Electron_tightCharge"])
                
            if self.io_file_percent not in [2.7, 4, 15, 25, 50]:
                raise NotImplementedError("supported values for I/O percentage are 2.7, 4, 15, 25, 50")
            
            for branch in branches_to_read:
                if "_" in branch:
                    split = branch.split("_")
                    object_type = split[0]
                    property_name = '_'.join(split[1:])
                    ak.materialized(events[object_type][property_name])
                else:
                    ak.materialized(events[branch])
            return {"hist": {}}

    def process(self, events):
        if self.disable_processing:
            # IO testing with no subsequent processing
            return self.only_do_IO(events)

        histogram = self.hist.copy()

        process = events.metadata["process"]  # "ttbar" etc.
        variation = events.metadata["variation"]  # "nominal" etc.

        # normalization for MC
        x_sec = events.metadata["xsec"]
        nevts_total = events.metadata["nevts"]
        lumi = 3378 # /pb
        if process != "data":
            xsec_weight = x_sec * lumi / nevts_total
        else:
            xsec_weight = 1

        #### systematics
        # example of a simple flat weight variation, using the coffea nanoevents systematics feature
        if process == "wjets":
            events.add_systematic("scale_var", "UpDownSystematic", "weight", flat_variation)

        # jet energy scale / resolution systematics
        # need to adjust schema to instead use coffea add_systematic feature, especially for ServiceX
        # cannot attach pT variations to events.jet, so attach to events directly
        # and subsequently scale pT by these scale factors
        events["pt_nominal"] = 1.0
        events["pt_scale_up"] = 1.03
        events["pt_res_up"] = jet_pt_resolution(events.Jet.pt)

        pt_variations = ["pt_nominal", "pt_scale_up", "pt_res_up"] if variation == "nominal" else ["pt_nominal"]
        for pt_var in pt_variations:

            ### event selection
            # very very loosely based on https://arxiv.org/abs/2006.13076

            # pT > 25 GeV for leptons & jets
            selected_electrons = events.Electron[(events.Electron.pt>25)]
            selected_muons = events.Muon[(events.Muon.pt >25)]
            jet_filter = (events.Jet.pt * events[pt_var]) > 25
            selected_jets = events.Jet[jet_filter]

            # single lepton requirement
            event_filters = ((ak.count(selected_electrons.pt, axis=1) + ak.count(selected_muons.pt, axis=1)) == 1)
            # at least four jets
            pt_var_modifier = events[pt_var] if "res" not in pt_var else events[pt_var][jet_filter]
            event_filters = event_filters & (ak.count(selected_jets.pt * pt_var_modifier, axis=1) >= 4)
            # at least one b-tagged jet ("tag" means score above threshold)
            B_TAG_THRESHOLD = 0.5
            event_filters = event_filters & (ak.sum(selected_jets.btagCSVV2 >= B_TAG_THRESHOLD, axis=1) >= 1)

            # apply event filters
            selected_events = events[event_filters]
            selected_electrons = selected_electrons[event_filters]
            selected_muons = selected_muons[event_filters]
            selected_jets = selected_jets[event_filters]

            for region in ["4j1b", "4j2b"]:
                # further filtering: 4j1b CR with single b-tag, 4j2b SR with two or more tags
                if region == "4j1b":
                    region_filter = ak.sum(selected_jets.btagCSVV2 >= B_TAG_THRESHOLD, axis=1) == 1
                    selected_jets_region = selected_jets[region_filter]
                    # use HT (scalar sum of jet pT) as observable
                    pt_var_modifier = (
                        events[event_filters][region_filter][pt_var]
                        if "res" not in pt_var
                        else events[pt_var][jet_filter][event_filters][region_filter]
                    )
                    observable = ak.sum(selected_jets_region.pt * pt_var_modifier, axis=-1)

                elif region == "4j2b":
                    region_filter = ak.sum(selected_jets.btagCSVV2 > B_TAG_THRESHOLD, axis=1) >= 2
                    selected_jets_region = selected_jets[region_filter]

                    # reconstruct hadronic top as bjj system with largest pT
                    # the jet energy scale / resolution effect is not propagated to this observable at the moment
                    trijet = ak.combinations(selected_jets_region, 3, fields=["j1", "j2", "j3"])  # trijet candidates
                    trijet["p4"] = trijet.j1 + trijet.j2 + trijet.j3  # calculate four-momentum of tri-jet system
                    trijet["max_btag"] = np.maximum(trijet.j1.btagCSVV2, np.maximum(trijet.j2.btagCSVV2, trijet.j3.btagCSVV2))
                    trijet = trijet[trijet.max_btag > B_TAG_THRESHOLD]  # at least one-btag in trijet candidates
                    # pick trijet candidate with largest pT and calculate mass of system
                    trijet_mass = trijet["p4"][ak.argmax(trijet.p4.pt, axis=1, keepdims=True)].mass
                    observable = ak.flatten(trijet_mass)

                ### histogram filling
                if pt_var == "pt_nominal":
                    # nominal pT, but including 2-point systematics
                    histogram.fill(
                            observable=observable, region=region, process=process,
                            variation=variation, weight=xsec_weight
                        )

                    if variation == "nominal":
                        # also fill weight-based variations for all nominal samples
                        for weight_name in events.systematics.fields:
                            for direction in ["up", "down"]:
                                # extract the weight variations and apply all event & region filters
                                weight_variation = events.systematics[weight_name][direction][
                                    f"weight_{weight_name}"][event_filters][region_filter]
                                # fill histograms
                                histogram.fill(
                                    observable=observable, region=region, process=process,
                                    variation=f"{weight_name}_{direction}", weight=xsec_weight*weight_variation
                                )

                        # calculate additional systematics: b-tagging variations
                        for i_var, weight_name in enumerate([f"btag_var_{i}" for i in range(4)]):
                            for i_dir, direction in enumerate(["up", "down"]):
                                # create systematic variations that depend on object properties (here: jet pT)
                                if len(observable):
                                    weight_variation = btag_weight_variation(i_var, selected_jets_region.pt)[:, i_dir]
                                else:
                                    weight_variation = 1 # no events selected
                                histogram.fill(
                                    observable=observable, region=region, process=process,
                                    variation=f"{weight_name}_{direction}", weight=xsec_weight*weight_variation
                                )

                elif variation == "nominal":
                    # pT variations for nominal samples
                    histogram.fill(
                            observable=observable, region=region, process=process,
                            variation=pt_var, weight=xsec_weight
                        )

        output = {"nevents": {events.metadata["dataset"]: len(events)}, "hist": histogram}

        return output

    def postprocess(self, accumulator):
        return accumulator


# %% [markdown]
# ### "Fileset" construction and metadata
#
# Here, we gather all the required information about the files we want to process: paths to the files and asociated metadata.

# %% tags=[]
fileset = utils.construct_fileset(N_FILES_MAX_PER_SAMPLE, use_xcache=False, af_name=AF_NAME)  # local files on /data for ssl-dev

print(f"processes in fileset: {list(fileset.keys())}")
print(f"\nexample of information in fileset:\n{{\n  'files': [{fileset['ttbar__nominal']['files'][0]}, ...],")
print(f"  'metadata': {fileset['ttbar__nominal']['metadata']}\n}}")


# %% [markdown]
# ### ServiceX-specific functionality: query setup
#
# Define the func_adl query to be used for the purpose of extracting columns and filtering.

# %%
def get_query(source: ObjectStream) -> ObjectStream:
    """Query for event / column selection: >=4j >=1b, ==1 lep with pT>25 GeV, return relevant columns
    """
    return source.Where(lambda e: e.Electron_pt.Where(lambda pt: pt > 25).Count() 
                        + e.Muon_pt.Where(lambda pt: pt > 25).Count() == 1)\
                 .Where(lambda e: e.Jet_pt.Where(lambda pt: pt > 25).Count() >= 4)\
                 .Where(lambda g: {"pt": g.Jet_pt, 
                                   "btagCSVV2": g.Jet_btagCSVV2}.Zip().Where(lambda jet: 
                                                                             jet.btagCSVV2 >= 0.5 
                                                                             and jet.pt > 25).Count() >= 1)\
                 .Select(lambda f: {"Electron_pt": f.Electron_pt,
                                    "Muon_pt": f.Muon_pt,
                                    "Jet_mass": f.Jet_mass,
                                    "Jet_pt": f.Jet_pt,
                                    "Jet_eta": f.Jet_eta,
                                    "Jet_phi": f.Jet_phi,
                                    "Jet_btagCSVV2": f.Jet_btagCSVV2,
                                   })


# %% [markdown]
# ### Caching the queried datasets with `ServiceX`
#
# Using the queries created with `func_adl`, we are using `ServiceX` to read the CMS Open Data files to build cached files with only the specific event information as dictated by the query.

# %%
if USE_SERVICEX:
    
    # dummy dataset on which to generate the query
    dummy_ds = ServiceXSourceUpROOT("cernopendata://dummy", "events", backend_name="uproot")

    # tell low-level infrastructure not to contact ServiceX yet, only to
    # return the qastle string it would have sent
    dummy_ds.return_qastle = True

    # create the query
    query = get_query(dummy_ds).value()

    # now we query the files and create a fileset dictionary containing the
    # URLs pointing to the queried files

    t0 = time.time()
    for process in fileset.keys():
        ds = ServiceXDataset(fileset[process]['files'], 
                             backend_name="uproot", 
                             ignore_cache=SERVICEX_IGNORE_CACHE)
        files = ds.get_data_rootfiles_uri(query, 
                                          as_signed_url=True,
                                          title=process)

        
        fileset[process]["files"] = [f.url for f in files]

    print(f"ServiceX data delivery took {time.time() - t0:.2f} seconds")

# %% [markdown]
# ### Execute the data delivery pipeline
#
# What happens here depends on the flag `USE_SERVICEX`. If set to true, the processor is run on the data previously gathered by ServiceX, then will gather output histograms.
#
# When `USE_SERVICEX` is false, the input files need to be processed during this step as well.

# %%
<<<<<<< HEAD
NanoAODSchema.warn_missing_crossrefs = False # silences warnings about branches we will not use here

if PIPELINE == "coffea":
    if USE_DASK:
        executor = processor.DaskExecutor(client=utils.get_client(AF))
    else:
        executor = processor.FuturesExecutor(workers=NUM_CORES)

    run = processor.Runner(executor=executor, schema=NanoAODSchema, savemetrics=True, metadata_cache={}, chunksize=CHUNKSIZE)

    filemeta = run.preprocess(fileset, treename="Events")  # pre-processing

    t0 = time.monotonic()
    all_histograms, metrics = run(fileset, "Events", processor_instance=TtbarAnalysis(DISABLE_PROCESSING, IO_FILE_PERCENT))  # processing
    exec_time = time.monotonic() - t0
    all_histograms = all_histograms["hist"]

elif PIPELINE == "servicex_processor":
    # in a notebook:
    t0 = time.monotonic()
    all_histograms = await utils.produce_all_histograms(fileset, get_query, TtbarAnalysis(DISABLE_PROCESSING, IO_FILE_PERCENT),
                                                        use_dask=USE_DASK, ignore_cache=SERVICEX_IGNORE_CACHE, schema=NanoAODSchema)
    exec_time = time.monotonic() - t0

    # as a script:
    # async def produce_all_the_histograms():
    #     return await utils.produce_all_histograms(fileset, get_query, TtbarAnalysis(DISABLE_PROCESSING, IO_FILE_PERCENT),
    #                                               use_dask=USE_DASK, ignore_cache=SERVICEX_IGNORE_CACHE, schema=NanoAODSchema)
    #
    # all_histograms = asyncio.run(produce_all_the_histograms())

elif PIPELINE == "servicex_databinder":
    # needs a slightly different schema, not currently implemented
    raise NotImplementedError("further processing of this method is not currently implemented")
=======
if USE_DASK:
    executor = processor.DaskExecutor(client=utils.get_client(AF))
else:
    executor = processor.FuturesExecutor(workers=NUM_CORES)
        
run = processor.Runner(executor=executor, schema=AGCSchema, savemetrics=True, metadata_cache={}, chunksize=CHUNKSIZE)

if USE_SERVICEX:
    treename = "servicex"
    
else:
    treename = "events"
    
filemeta = run.preprocess(fileset, treename=treename)  # pre-processing

t0 = time.monotonic()
all_histograms, metrics = run(fileset, treename, processor_instance=TtbarAnalysis(DISABLE_PROCESSING, IO_FILE_PERCENT))  # processing
exec_time = time.monotonic() - t0

all_histograms = all_histograms["hist"]
>>>>>>> 2af6944a

print(f"\nexecution took {exec_time:.2f} seconds")

# %%
# track metrics
dataset_source = "/data" if fileset["ttbar__nominal"]["files"][0].startswith("/data") else "https://xrootd-local.unl.edu:1094" # TODO: xcache support
metrics.update({
    "walltime": exec_time, 
    "num_workers": NUM_CORES, 
    "af": AF_NAME, 
    "dataset_source": dataset_source, 
    "use_dask": USE_DASK, 
    "use_servicex": USE_SERVICEX, 
    "systematics": SYSTEMATICS, 
    "n_files_max_per_sample": N_FILES_MAX_PER_SAMPLE,
    "cores_per_worker": CORES_PER_WORKER, 
    "chunksize": CHUNKSIZE, 
    "disable_processing": DISABLE_PROCESSING, 
    "io_file_percent": IO_FILE_PERCENT
})

# save metrics to disk
if not os.path.exists("metrics"):
    os.makedirs("metrics")
timestamp = time.strftime('%Y%m%d-%H%M%S')
metric_file_name = f"metrics/{AF_NAME}-{timestamp}.json"
with open(metric_file_name, "w") as f:
    f.write(json.dumps(metrics))

print(f"metrics saved as {metric_file_name}")
#print(f"event rate per worker (full execution time divided by NUM_CORES={NUM_CORES}): {metrics['entries'] / NUM_CORES / exec_time / 1_000:.2f} kHz")
print(f"event rate per worker (pure processtime): {metrics['entries'] / metrics['processtime'] / 1_000:.2f} kHz")
print(f"amount of data read: {metrics['bytesread']/1000**2:.2f} MB")  # likely buggy: https://github.com/CoffeaTeam/coffea/issues/717

# %% [markdown]
# ### Inspecting the produced histograms
#
# Let's have a look at the data we obtained.
# We built histograms in two phase space regions, for multiple physics processes and systematic variations.

# %%
utils.set_style()

all_histograms[120j::hist.rebin(2), "4j1b", :, "nominal"].stack("process")[::-1].plot(stack=True, histtype="fill", linewidth=1, edgecolor="grey")
plt.legend(frameon=False)
plt.title(">= 4 jets, 1 b-tag")
plt.xlabel("HT [GeV]");

# %%
all_histograms[:, "4j2b", :, "nominal"].stack("process")[::-1].plot(stack=True, histtype="fill", linewidth=1,edgecolor="grey")
plt.legend(frameon=False)
plt.title(">= 4 jets, >= 2 b-tags")
plt.xlabel("$m_{bjj}$ [Gev]");

# %% [markdown]
# Our top reconstruction approach ($bjj$ system with largest $p_T$) has worked!
#
# Let's also have a look at some systematic variations:
# - b-tagging, which we implemented as jet-kinematic dependent event weights,
# - jet energy variations, which vary jet kinematics, resulting in acceptance effects and observable changes.
#
# We are making of [UHI](https://uhi.readthedocs.io/) here to re-bin.

# %%
# b-tagging variations
all_histograms[120j::hist.rebin(2), "4j1b", "ttbar", "nominal"].plot(label="nominal", linewidth=2)
all_histograms[120j::hist.rebin(2), "4j1b", "ttbar", "btag_var_0_up"].plot(label="NP 1", linewidth=2)
all_histograms[120j::hist.rebin(2), "4j1b", "ttbar", "btag_var_1_up"].plot(label="NP 2", linewidth=2)
all_histograms[120j::hist.rebin(2), "4j1b", "ttbar", "btag_var_2_up"].plot(label="NP 3", linewidth=2)
all_histograms[120j::hist.rebin(2), "4j1b", "ttbar", "btag_var_3_up"].plot(label="NP 4", linewidth=2)
plt.legend(frameon=False)
plt.xlabel("HT [GeV]")
plt.title("b-tagging variations");

# %%
# jet energy scale variations
all_histograms[:, "4j2b", "ttbar", "nominal"].plot(label="nominal", linewidth=2)
all_histograms[:, "4j2b", "ttbar", "pt_scale_up"].plot(label="scale up", linewidth=2)
all_histograms[:, "4j2b", "ttbar", "pt_res_up"].plot(label="resolution up", linewidth=2)
plt.legend(frameon=False)
plt.xlabel("$m_{bjj}$ [Gev]")
plt.title("Jet energy variations");

# %% [markdown]
# ### Save histograms to disk
#
# We'll save everything to disk for subsequent usage.
# This also builds pseudo-data by combining events from the various simulation setups we have processed.

# %%
utils.save_histograms(all_histograms, fileset, "histograms.root")

# %% [markdown]
# ### Statistical inference
#
# A statistical model has been defined in `config.yml`, ready to be used with our output.
# We will use `cabinetry` to combine all histograms into a `pyhf` workspace and fit the resulting statistical model to the pseudodata we built.

# %%
config = cabinetry.configuration.load("cabinetry_config.yml")
cabinetry.templates.collect(config)
cabinetry.templates.postprocess(config)  # optional post-processing (e.g. smoothing)
ws = cabinetry.workspace.build(config)
cabinetry.workspace.save(ws, "workspace.json")

# %% [markdown]
# We can inspect the workspace with `pyhf`, or use `pyhf` to perform inference.

# %%
# !pyhf inspect workspace.json | head -n 20

# %% [markdown]
# Let's try out what we built: the next cell will perform a maximum likelihood fit of our statistical model to the pseudodata we built.

# %%
model, data = cabinetry.model_utils.model_and_data(ws)
fit_results = cabinetry.fit.fit(model, data)

cabinetry.visualize.pulls(
    fit_results, exclude="ttbar_norm", close_figure=True, save_figure=False
)

# %% [markdown]
# For this pseudodata, what is the resulting ttbar cross-section divided by the Standard Model prediction?

# %%
poi_index = model.config.poi_index
print(f"\nfit result for ttbar_norm: {fit_results.bestfit[poi_index]:.3f} +/- {fit_results.uncertainty[poi_index]:.3f}")

# %% [markdown]
# Let's also visualize the model before and after the fit, in both the regions we are using.
# The binning here corresponds to the binning used for the fit.

# %%
model_prediction = cabinetry.model_utils.prediction(model)
figs = cabinetry.visualize.data_mc(model_prediction, data, close_figure=True)
figs[0]["figure"]

# %%
figs[1]["figure"]

# %% [markdown]
# We can see very good post-fit agreement.

# %%
model_prediction_postfit = cabinetry.model_utils.prediction(model, fit_results=fit_results)
figs = cabinetry.visualize.data_mc(model_prediction_postfit, data, close_figure=True)
figs[0]["figure"]

# %%
figs[1]["figure"]

# %% [markdown]
# ### What is next?
#
# Our next goals for this pipeline demonstration are:
# - making this analysis even **more feature-complete**,
# - **addressing performance bottlenecks** revealed by this demonstrator,
# - **collaborating** with you!
#
# Please do not hesitate to get in touch if you would like to join the effort, or are interested in re-implementing (pieces of) the pipeline with different tools!
#
# Our mailing list is analysis-grand-challenge@iris-hep.org, sign up via the [Google group](https://groups.google.com/a/iris-hep.org/g/analysis-grand-challenge).<|MERGE_RESOLUTION|>--- conflicted
+++ resolved
@@ -49,17 +49,11 @@
 import awkward as ak
 import cabinetry
 from coffea import processor
-<<<<<<< HEAD
-from coffea.processor import servicex
 from coffea.nanoevents import NanoAODSchema
-=======
-from coffea.nanoevents import transforms
-from coffea.nanoevents.methods import base, vector
-from coffea.nanoevents.schemas.base import BaseSchema, zip_forms
 from servicex import ServiceXDataset
->>>>>>> 2af6944a
 from func_adl import ObjectStream
 from func_adl_servicex import ServiceXSourceUpROOT
+
 import hist
 import json
 import matplotlib.pyplot as plt
@@ -82,7 +76,6 @@
 #
 # | setting | number of files | total size |
 # | --- | --- | --- |
-<<<<<<< HEAD
 # | `1` | 12 | 25.1 GB |
 # | `2` | 24 | 46.5 GB |
 # | `5` | 52 | 110 GB |
@@ -94,20 +87,6 @@
 # | `-1` | 796 | 1.78 TB |
 #
 # The input files are all in the 1–3 GB range.
-#
-# When setting the `PIPELINE` variable below to `"servicex_databinder"`, the `N_FILES_MAX_PER_SAMPLE` variable is ignored and all files are processed.
-=======
-# | `1` | 9 | 16.3 GB |
-# | `5` | 45 | 81.7 GB |
-# | `10` | 86 | 157 GB |
-# | `50` | 357 | 678 GB |
-# | `100` | 590 | 1.09 TB |
-# | `500` | 1542 | 2.58 TB |
-# | `1000` | 2249 | 3.57 TB |
-# | `-1` | 2269 | 3.59 TB |
-#
-# The input files are all in the 1–2 GB range.
->>>>>>> 2af6944a
 
 # %%
 ### GLOBAL CONFIGURATION
@@ -457,42 +436,7 @@
 # When `USE_SERVICEX` is false, the input files need to be processed during this step as well.
 
 # %%
-<<<<<<< HEAD
 NanoAODSchema.warn_missing_crossrefs = False # silences warnings about branches we will not use here
-
-if PIPELINE == "coffea":
-    if USE_DASK:
-        executor = processor.DaskExecutor(client=utils.get_client(AF))
-    else:
-        executor = processor.FuturesExecutor(workers=NUM_CORES)
-
-    run = processor.Runner(executor=executor, schema=NanoAODSchema, savemetrics=True, metadata_cache={}, chunksize=CHUNKSIZE)
-
-    filemeta = run.preprocess(fileset, treename="Events")  # pre-processing
-
-    t0 = time.monotonic()
-    all_histograms, metrics = run(fileset, "Events", processor_instance=TtbarAnalysis(DISABLE_PROCESSING, IO_FILE_PERCENT))  # processing
-    exec_time = time.monotonic() - t0
-    all_histograms = all_histograms["hist"]
-
-elif PIPELINE == "servicex_processor":
-    # in a notebook:
-    t0 = time.monotonic()
-    all_histograms = await utils.produce_all_histograms(fileset, get_query, TtbarAnalysis(DISABLE_PROCESSING, IO_FILE_PERCENT),
-                                                        use_dask=USE_DASK, ignore_cache=SERVICEX_IGNORE_CACHE, schema=NanoAODSchema)
-    exec_time = time.monotonic() - t0
-
-    # as a script:
-    # async def produce_all_the_histograms():
-    #     return await utils.produce_all_histograms(fileset, get_query, TtbarAnalysis(DISABLE_PROCESSING, IO_FILE_PERCENT),
-    #                                               use_dask=USE_DASK, ignore_cache=SERVICEX_IGNORE_CACHE, schema=NanoAODSchema)
-    #
-    # all_histograms = asyncio.run(produce_all_the_histograms())
-
-elif PIPELINE == "servicex_databinder":
-    # needs a slightly different schema, not currently implemented
-    raise NotImplementedError("further processing of this method is not currently implemented")
-=======
 if USE_DASK:
     executor = processor.DaskExecutor(client=utils.get_client(AF))
 else:
@@ -504,7 +448,7 @@
     treename = "servicex"
     
 else:
-    treename = "events"
+    treename = "Events"
     
 filemeta = run.preprocess(fileset, treename=treename)  # pre-processing
 
@@ -513,7 +457,6 @@
 exec_time = time.monotonic() - t0
 
 all_histograms = all_histograms["hist"]
->>>>>>> 2af6944a
 
 print(f"\nexecution took {exec_time:.2f} seconds")
 
