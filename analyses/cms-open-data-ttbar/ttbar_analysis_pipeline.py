# ---
# jupyter:
#   jupytext:
#     formats: ipynb,py:percent
#     text_representation:
#       extension: .py
#       format_name: percent
#       format_version: '1.3'
#       jupytext_version: 1.14.4
#   kernelspec:
#     display_name: Python 3 (ipykernel)
#     language: python
#     name: python3
# ---

# %% [markdown]
# # CMS Open Data $t\bar{t}$: from data delivery to statistical inference
#
# We are using [2015 CMS Open Data](https://cms.cern/news/first-cms-open-data-lhc-run-2-released) in this demonstration to showcase an analysis pipeline.
# It features data delivery and processing, histogram construction and visualization, as well as statistical inference.
#
# This notebook was developed in the context of the [IRIS-HEP AGC tools 2022 workshop](https://indico.cern.ch/e/agc-tools-2).
# This work was supported by the U.S. National Science Foundation (NSF) Cooperative Agreement OAC-1836650 (IRIS-HEP).
#
# This is a **technical demonstration**.
# We are including the relevant workflow aspects that physicists need in their work, but we are not focusing on making every piece of the demonstration physically meaningful.
# This concerns in particular systematic uncertainties: we capture the workflow, but the actual implementations are more complex in practice.
# If you are interested in the physics side of analyzing top pair production, check out the latest results from [ATLAS](https://twiki.cern.ch/twiki/bin/view/AtlasPublic/TopPublicResults) and [CMS](https://cms-results.web.cern.ch/cms-results/public-results/preliminary-results/)!
# If you would like to see more technical demonstrations, also check out an [ATLAS Open Data example](https://indico.cern.ch/event/1076231/contributions/4560405/) demonstrated previously.
#
# This notebook implements most of the analysis pipeline shown in the following picture, using the tools also mentioned there:
# ![ecosystem visualization](utils/ecosystem.png)

# %% [markdown]
# ### Data pipelines
#
# There are two possible pipelines: one with `ServiceX` enabled, and one using only `coffea` for processing.
# ![processing pipelines](utils/processing_pipelines.png)

# %% [markdown]
# ### Imports: setting up our environment

# %%
import asyncio
import logging
import os
import time

import awkward as ak
import cabinetry
from coffea import processor
<<<<<<< HEAD
from coffea.nanoevents import NanoAODSchema
from servicex import ServiceXDataset
=======
from coffea.nanoevents import transforms
from coffea.nanoevents.methods import base, vector
from coffea.nanoevents.schemas.base import BaseSchema, zip_forms
>>>>>>> 1f761d5c
from func_adl import ObjectStream
from func_adl_servicex import ServiceXSourceUpROOT

import hist
import json
import matplotlib.pyplot as plt
import numpy as np
import uproot

import utils  # contains code for bookkeeping and cosmetics, as well as some boilerplate

logging.getLogger("cabinetry").setLevel(logging.INFO)

# %% [markdown]
# ### Configuration: number of files and data delivery path
#
# The number of files per sample set here determines the size of the dataset we are processing.
# There are 9 samples being used here, all part of the 2015 CMS Open Data release.
# They are pre-converted from miniAOD files into ntuple format, similar to nanoAODs.
# More details about the inputs can be found [here](https://github.com/iris-hep/analysis-grand-challenge/tree/main/datasets/cms-open-data-2015).
#
# The table below summarizes the amount of data processed depending on the `N_FILES_MAX_PER_SAMPLE` setting.
#
# | setting | number of files | total size |
# | --- | --- | --- |
# | `1` | 12 | 25.1 GB |
# | `2` | 24 | 46.5 GB |
# | `5` | 52 | 110 GB |
# | `10` | 88 | 205 GB |
# | `20` | 149 | 364 GB |
# | `50` | 264 | 636 GB |
# | `100` | 404 | 965 GB |
# | `200` | 604 | 1.40 TB |
# | `-1` | 796 | 1.78 TB |
#
# The input files are all in the 1–3 GB range.

# %%
### GLOBAL CONFIGURATION

# input files per process, set to e.g. 10 (smaller number = faster)
N_FILES_MAX_PER_SAMPLE = 5

# enable Dask
USE_DASK = True

# enable ServiceX
USE_SERVICEX = False

# ServiceX: ignore cache with repeated queries
SERVICEX_IGNORE_CACHE = False

# analysis facility: set to "coffea_casa" for coffea-casa environments, "EAF" for FNAL, "local" for local setups
AF = "coffea_casa"


### BENCHMARKING-SPECIFIC SETTINGS

# chunk size to use
CHUNKSIZE = 500_000

# metadata to propagate through to metrics
AF_NAME = "coffea_casa"  # "ssl-dev" allows for the switch to local data on /data
SYSTEMATICS = "all"  # currently has no effect
CORES_PER_WORKER = 2  # does not do anything, only used for metric gathering (set to 2 for distributed coffea-casa)

# scaling for local setups with FuturesExecutor
NUM_CORES = 4

# only I/O, all other processing disabled
DISABLE_PROCESSING = False

# read additional branches (only with DISABLE_PROCESSING = True)
# acceptable values are 2.7, 4, 15, 25, 50 (corresponding to % of file read), 2.7% corresponds to the standard branches used in the notebook
IO_FILE_PERCENT = 2.7


# %% [markdown]
# ### Defining our `coffea` Processor
#
# The processor includes a lot of the physics analysis details:
# - event filtering and the calculation of observables,
# - event weighting,
# - calculating systematic uncertainties at the event and object level,
# - filling all the information into histograms that get aggregated and ultimately returned to us by `coffea`.

# %% tags=[]
# functions creating systematic variations
def flat_variation(ones):
    # 2.5% weight variations
    return (1.0 + np.array([0.025, -0.025], dtype=np.float32)) * ones[:, None]


def btag_weight_variation(i_jet, jet_pt):
    # weight variation depending on i-th jet pT (7.5% as default value, multiplied by i-th jet pT / 50 GeV)
    return 1 + np.array([0.075, -0.075]) * (ak.singletons(jet_pt[:, i_jet]) / 50).to_numpy()


def jet_pt_resolution(pt):
    # normal distribution with 5% variations, shape matches jets
    counts = ak.num(pt)
    pt_flat = ak.flatten(pt)
    resolution_variation = np.random.normal(np.ones_like(pt_flat), 0.05)
    return ak.unflatten(resolution_variation, counts)


class TtbarAnalysis(processor.ProcessorABC):
    def __init__(self, disable_processing, io_file_percent):
        num_bins = 25
        bin_low = 50
        bin_high = 550
        name = "observable"
        label = "observable [GeV]"
        self.hist = (
            hist.Hist.new.Reg(num_bins, bin_low, bin_high, name=name, label=label)
            .StrCat(["4j1b", "4j2b"], name="region", label="Region")
            .StrCat([], name="process", label="Process", growth=True)
            .StrCat([], name="variation", label="Systematic variation", growth=True)
            .Weight()
        )
        self.disable_processing = disable_processing
        self.io_file_percent = io_file_percent

    def only_do_IO(self, events):
        # standard AGC branches cover 2.7% of the data
            branches_to_read = []
            if self.io_file_percent >= 2.7:
                branches_to_read.extend(["Jet_pt", "Jet_eta", "Jet_phi", "Jet_btagCSVV2", "Jet_mass", "Muon_pt", "Electron_pt"])
            
            if self.io_file_percent >= 4:
                branches_to_read.extend(["Electron_phi", "Electron_eta","Electron_mass","Muon_phi","Muon_eta","Muon_mass",
                                         "Photon_pt","Photon_eta","Photon_mass","Jet_jetId"])
            
            if self.io_file_percent>=15:
                branches_to_read.extend(["Jet_nConstituents","Jet_electronIdx1","Jet_electronIdx2","Jet_muonIdx1","Jet_muonIdx2",
                                         "Jet_chHEF","Jet_area","Jet_puId","Jet_qgl","Jet_btagDeepB","Jet_btagDeepCvB",
                                         "Jet_btagDeepCvL","Jet_btagDeepFlavB","Jet_btagDeepFlavCvB","Jet_btagDeepFlavCvL",
                                         "Jet_btagDeepFlavQG","Jet_chEmEF","Jet_chFPV0EF","Jet_muEF","Jet_muonSubtrFactor",
                                         "Jet_neEmEF","Jet_neHEF","Jet_puIdDisc"])
            
            if self.io_file_percent>=25:
                branches_to_read.extend(["GenPart_pt","GenPart_eta","GenPart_phi","GenPart_mass","GenPart_genPartIdxMother",
                                         "GenPart_pdgId","GenPart_status","GenPart_statusFlags"])
            
            if self.io_file_percent==50:
                branches_to_read.extend(["Jet_rawFactor","Jet_bRegCorr","Jet_bRegRes","Jet_cRegCorr","Jet_cRegRes","Jet_nElectrons",
                                         "Jet_nMuons","GenJet_pt","GenJet_eta","GenJet_phi","GenJet_mass","Tau_pt","Tau_eta","Tau_mass",
                                         "Tau_phi","Muon_dxy","Muon_dxyErr","Muon_dxybs","Muon_dz","Muon_dzErr","Electron_dxy",
                                         "Electron_dxyErr","Electron_dz","Electron_dzErr","Electron_eInvMinusPInv","Electron_energyErr",
                                         "Electron_hoe","Electron_ip3d","Electron_jetPtRelv2","Electron_jetRelIso",
                                         "Electron_miniPFRelIso_all","Electron_miniPFRelIso_chg","Electron_mvaFall17V2Iso",
                                         "Electron_mvaFall17V2noIso","Electron_pfRelIso03_all","Electron_pfRelIso03_chg","Electron_r9",
                                         "Electron_scEtOverPt","Electron_sieie","Electron_sip3d","Electron_mvaTTH","Electron_charge",
                                         "Electron_cutBased","Electron_jetIdx","Electron_pdgId","Electron_photonIdx","Electron_tightCharge"])
                
            if self.io_file_percent not in [2.7, 4, 15, 25, 50]:
                raise NotImplementedError("supported values for I/O percentage are 2.7, 4, 15, 25, 50")
            
            for branch in branches_to_read:
                if "_" in branch:
                    split = branch.split("_")
                    object_type = split[0]
                    property_name = '_'.join(split[1:])
                    ak.materialized(events[object_type][property_name])
                else:
                    ak.materialized(events[branch])
            return {"hist": {}}

    def process(self, events):
        if self.disable_processing:
            # IO testing with no subsequent processing
            return self.only_do_IO(events)

        histogram = self.hist.copy()

        process = events.metadata["process"]  # "ttbar" etc.
        variation = events.metadata["variation"]  # "nominal" etc.

        # normalization for MC
        x_sec = events.metadata["xsec"]
        nevts_total = events.metadata["nevts"]
        lumi = 3378 # /pb
        if process != "data":
            xsec_weight = x_sec * lumi / nevts_total
        else:
            xsec_weight = 1

        #### systematics
        # example of a simple flat weight variation, using the coffea nanoevents systematics feature
        if process == "wjets":
            events.add_systematic("scale_var", "UpDownSystematic", "weight", flat_variation)

        # jet energy scale / resolution systematics
        # need to adjust schema to instead use coffea add_systematic feature, especially for ServiceX
        # cannot attach pT variations to events.jet, so attach to events directly
        # and subsequently scale pT by these scale factors
        events["pt_nominal"] = 1.0
        events["pt_scale_up"] = 1.03
        events["pt_res_up"] = jet_pt_resolution(events.Jet.pt)

        pt_variations = ["pt_nominal", "pt_scale_up", "pt_res_up"] if variation == "nominal" else ["pt_nominal"]
        for pt_var in pt_variations:

            ### event selection
            # very very loosely based on https://arxiv.org/abs/2006.13076

            # pT > 25 GeV for leptons & jets
            selected_electrons = events.Electron[(events.Electron.pt>25)]
            selected_muons = events.Muon[(events.Muon.pt >25)]
            jet_filter = (events.Jet.pt * events[pt_var]) > 25
            selected_jets = events.Jet[jet_filter]

            # single lepton requirement
            event_filters = ((ak.count(selected_electrons.pt, axis=1) + ak.count(selected_muons.pt, axis=1)) == 1)
            # at least four jets
            pt_var_modifier = events[pt_var] if "res" not in pt_var else events[pt_var][jet_filter]
            event_filters = event_filters & (ak.count(selected_jets.pt * pt_var_modifier, axis=1) >= 4)
            # at least one b-tagged jet ("tag" means score above threshold)
            B_TAG_THRESHOLD = 0.5
            event_filters = event_filters & (ak.sum(selected_jets.btagCSVV2 >= B_TAG_THRESHOLD, axis=1) >= 1)

            # apply event filters
            selected_events = events[event_filters]
            selected_electrons = selected_electrons[event_filters]
            selected_muons = selected_muons[event_filters]
            selected_jets = selected_jets[event_filters]

            for region in ["4j1b", "4j2b"]:
                # further filtering: 4j1b CR with single b-tag, 4j2b SR with two or more tags
                if region == "4j1b":
                    region_filter = ak.sum(selected_jets.btagCSVV2 >= B_TAG_THRESHOLD, axis=1) == 1
                    selected_jets_region = selected_jets[region_filter]
                    # use HT (scalar sum of jet pT) as observable
                    pt_var_modifier = (
                        events[event_filters][region_filter][pt_var]
                        if "res" not in pt_var
                        else events[pt_var][jet_filter][event_filters][region_filter]
                    )
                    observable = ak.sum(selected_jets_region.pt * pt_var_modifier, axis=-1)

                elif region == "4j2b":
                    region_filter = ak.sum(selected_jets.btagCSVV2 > B_TAG_THRESHOLD, axis=1) >= 2
                    selected_jets_region = selected_jets[region_filter]

                    # reconstruct hadronic top as bjj system with largest pT
                    # the jet energy scale / resolution effect is not propagated to this observable at the moment
                    trijet = ak.combinations(selected_jets_region, 3, fields=["j1", "j2", "j3"])  # trijet candidates
                    trijet["p4"] = trijet.j1 + trijet.j2 + trijet.j3  # calculate four-momentum of tri-jet system
                    trijet["max_btag"] = np.maximum(trijet.j1.btagCSVV2, np.maximum(trijet.j2.btagCSVV2, trijet.j3.btagCSVV2))
                    trijet = trijet[trijet.max_btag > B_TAG_THRESHOLD]  # at least one-btag in trijet candidates
                    # pick trijet candidate with largest pT and calculate mass of system
                    trijet_mass = trijet["p4"][ak.argmax(trijet.p4.pt, axis=1, keepdims=True)].mass
                    observable = ak.flatten(trijet_mass)

                ### histogram filling
                if pt_var == "pt_nominal":
                    # nominal pT, but including 2-point systematics
                    histogram.fill(
                            observable=observable, region=region, process=process,
                            variation=variation, weight=xsec_weight
                        )

                    if variation == "nominal":
                        # also fill weight-based variations for all nominal samples
                        for weight_name in events.systematics.fields:
                            for direction in ["up", "down"]:
                                # extract the weight variations and apply all event & region filters
                                weight_variation = events.systematics[weight_name][direction][
                                    f"weight_{weight_name}"][event_filters][region_filter]
                                # fill histograms
                                histogram.fill(
                                    observable=observable, region=region, process=process,
                                    variation=f"{weight_name}_{direction}", weight=xsec_weight*weight_variation
                                )

                        # calculate additional systematics: b-tagging variations
                        for i_var, weight_name in enumerate([f"btag_var_{i}" for i in range(4)]):
                            for i_dir, direction in enumerate(["up", "down"]):
                                # create systematic variations that depend on object properties (here: jet pT)
                                if len(observable):
                                    weight_variation = btag_weight_variation(i_var, selected_jets_region.pt)[:, i_dir]
                                else:
                                    weight_variation = 1 # no events selected
                                histogram.fill(
                                    observable=observable, region=region, process=process,
                                    variation=f"{weight_name}_{direction}", weight=xsec_weight*weight_variation
                                )

                elif variation == "nominal":
                    # pT variations for nominal samples
                    histogram.fill(
                            observable=observable, region=region, process=process,
                            variation=pt_var, weight=xsec_weight
                        )

        output = {"nevents": {events.metadata["dataset"]: len(events)}, "hist": histogram}

        return output

    def postprocess(self, accumulator):
        return accumulator


# %% [markdown]
# ### "Fileset" construction and metadata
#
# Here, we gather all the required information about the files we want to process: paths to the files and asociated metadata.

# %% tags=[]
fileset = utils.construct_fileset(N_FILES_MAX_PER_SAMPLE, use_xcache=False, af_name=AF_NAME)  # local files on /data for ssl-dev

print(f"processes in fileset: {list(fileset.keys())}")
print(f"\nexample of information in fileset:\n{{\n  'files': [{fileset['ttbar__nominal']['files'][0]}, ...],")
print(f"  'metadata': {fileset['ttbar__nominal']['metadata']}\n}}")


# %% [markdown]
# ### ServiceX-specific functionality: query setup
#
# Define the func_adl query to be used for the purpose of extracting columns and filtering.

# %%
def get_query(source: ObjectStream) -> ObjectStream:
    """Query for event / column selection: >=4j >=1b, ==1 lep with pT>25 GeV, return relevant columns
    """
    return source.Where(lambda e: e.Electron_pt.Where(lambda pt: pt > 25).Count() 
                        + e.Muon_pt.Where(lambda pt: pt > 25).Count() == 1)\
                 .Where(lambda e: e.Jet_pt.Where(lambda pt: pt > 25).Count() >= 4)\
                 .Where(lambda g: {"pt": g.Jet_pt, 
                                   "btagCSVV2": g.Jet_btagCSVV2}.Zip().Where(lambda jet: 
                                                                             jet.btagCSVV2 >= 0.5 
                                                                             and jet.pt > 25).Count() >= 1)\
                 .Select(lambda f: {"Electron_pt": f.Electron_pt,
                                    "Muon_pt": f.Muon_pt,
                                    "Jet_mass": f.Jet_mass,
                                    "Jet_pt": f.Jet_pt,
                                    "Jet_eta": f.Jet_eta,
                                    "Jet_phi": f.Jet_phi,
                                    "Jet_btagCSVV2": f.Jet_btagCSVV2,
                                   })


# %% [markdown]
# ### Caching the queried datasets with `ServiceX`
#
# Using the queries created with `func_adl`, we are using `ServiceX` to read the CMS Open Data files to build cached files with only the specific event information as dictated by the query.

# %%
if USE_SERVICEX:
    # dummy dataset on which to generate the query
    dummy_ds = ServiceXSourceUpROOT("cernopendata://dummy", "Events", backend_name="uproot")

    # tell low-level infrastructure not to contact ServiceX yet, only to
    # return the qastle string it would have sent
    dummy_ds.return_qastle = True

    # create the query
    query = get_query(dummy_ds).value()

    # now we query the files using a wrapper around ServiceXDataset to transform all processes at once
    t0 = time.time()
    ds = utils.ServiceXDatasetGroup(fileset, backend_name="uproot", ignore_cache=SERVICEX_IGNORE_CACHE)
    files_per_process = ds.get_data_rootfiles_uri(query, as_signed_url=True, title="CMS ttbar")

    print(f"ServiceX data delivery took {time.time() - t0:.2f} seconds")

    # update fileset to point to ServiceX-transformed files
    for process in fileset.keys():
        fileset[process]["files"] = [f.url for f in files_per_process[process]]

# %% [markdown]
# ### Execute the data delivery pipeline
#
# What happens here depends on the flag `USE_SERVICEX`. If set to true, the processor is run on the data previously gathered by ServiceX, then will gather output histograms.
#
# When `USE_SERVICEX` is false, the input files need to be processed during this step as well.

# %%
NanoAODSchema.warn_missing_crossrefs = False # silences warnings about branches we will not use here
if USE_DASK:
    executor = processor.DaskExecutor(client=utils.get_client(AF))
else:
    executor = processor.FuturesExecutor(workers=NUM_CORES)
        
run = processor.Runner(executor=executor, schema=NanoAODSchema, savemetrics=True, metadata_cache={}, chunksize=CHUNKSIZE)

if USE_SERVICEX:
    treename = "servicex"
    
else:
    treename = "Events"
    
filemeta = run.preprocess(fileset, treename=treename)  # pre-processing

t0 = time.monotonic()
all_histograms, metrics = run(fileset, treename, processor_instance=TtbarAnalysis(DISABLE_PROCESSING, IO_FILE_PERCENT))  # processing
exec_time = time.monotonic() - t0

all_histograms = all_histograms["hist"]

print(f"\nexecution took {exec_time:.2f} seconds")

# %%
# track metrics
dataset_source = "/data" if fileset["ttbar__nominal"]["files"][0].startswith("/data") else "https://xrootd-local.unl.edu:1094" # TODO: xcache support
metrics.update({
    "walltime": exec_time, 
    "num_workers": NUM_CORES, 
    "af": AF_NAME, 
    "dataset_source": dataset_source, 
    "use_dask": USE_DASK, 
    "use_servicex": USE_SERVICEX, 
    "systematics": SYSTEMATICS, 
    "n_files_max_per_sample": N_FILES_MAX_PER_SAMPLE,
    "cores_per_worker": CORES_PER_WORKER, 
    "chunksize": CHUNKSIZE, 
    "disable_processing": DISABLE_PROCESSING, 
    "io_file_percent": IO_FILE_PERCENT
})

# save metrics to disk
if not os.path.exists("metrics"):
    os.makedirs("metrics")
timestamp = time.strftime('%Y%m%d-%H%M%S')
metric_file_name = f"metrics/{AF_NAME}-{timestamp}.json"
with open(metric_file_name, "w") as f:
    f.write(json.dumps(metrics))

print(f"metrics saved as {metric_file_name}")
#print(f"event rate per worker (full execution time divided by NUM_CORES={NUM_CORES}): {metrics['entries'] / NUM_CORES / exec_time / 1_000:.2f} kHz")
print(f"event rate per worker (pure processtime): {metrics['entries'] / metrics['processtime'] / 1_000:.2f} kHz")
print(f"amount of data read: {metrics['bytesread']/1000**2:.2f} MB")  # likely buggy: https://github.com/CoffeaTeam/coffea/issues/717

# %% [markdown]
# ### Inspecting the produced histograms
#
# Let's have a look at the data we obtained.
# We built histograms in two phase space regions, for multiple physics processes and systematic variations.

# %%
utils.set_style()

all_histograms[120j::hist.rebin(2), "4j1b", :, "nominal"].stack("process")[::-1].plot(stack=True, histtype="fill", linewidth=1, edgecolor="grey")
plt.legend(frameon=False)
plt.title(">= 4 jets, 1 b-tag")
plt.xlabel("HT [GeV]");

# %%
all_histograms[:, "4j2b", :, "nominal"].stack("process")[::-1].plot(stack=True, histtype="fill", linewidth=1,edgecolor="grey")
plt.legend(frameon=False)
plt.title(">= 4 jets, >= 2 b-tags")
plt.xlabel("$m_{bjj}$ [Gev]");

# %% [markdown]
# Our top reconstruction approach ($bjj$ system with largest $p_T$) has worked!
#
# Let's also have a look at some systematic variations:
# - b-tagging, which we implemented as jet-kinematic dependent event weights,
# - jet energy variations, which vary jet kinematics, resulting in acceptance effects and observable changes.
#
# We are making of [UHI](https://uhi.readthedocs.io/) here to re-bin.

# %%
# b-tagging variations
all_histograms[120j::hist.rebin(2), "4j1b", "ttbar", "nominal"].plot(label="nominal", linewidth=2)
all_histograms[120j::hist.rebin(2), "4j1b", "ttbar", "btag_var_0_up"].plot(label="NP 1", linewidth=2)
all_histograms[120j::hist.rebin(2), "4j1b", "ttbar", "btag_var_1_up"].plot(label="NP 2", linewidth=2)
all_histograms[120j::hist.rebin(2), "4j1b", "ttbar", "btag_var_2_up"].plot(label="NP 3", linewidth=2)
all_histograms[120j::hist.rebin(2), "4j1b", "ttbar", "btag_var_3_up"].plot(label="NP 4", linewidth=2)
plt.legend(frameon=False)
plt.xlabel("HT [GeV]")
plt.title("b-tagging variations");

# %%
# jet energy scale variations
all_histograms[:, "4j2b", "ttbar", "nominal"].plot(label="nominal", linewidth=2)
all_histograms[:, "4j2b", "ttbar", "pt_scale_up"].plot(label="scale up", linewidth=2)
all_histograms[:, "4j2b", "ttbar", "pt_res_up"].plot(label="resolution up", linewidth=2)
plt.legend(frameon=False)
plt.xlabel("$m_{bjj}$ [Gev]")
plt.title("Jet energy variations");

# %% [markdown]
# ### Save histograms to disk
#
# We'll save everything to disk for subsequent usage.
# This also builds pseudo-data by combining events from the various simulation setups we have processed.

# %%
utils.save_histograms(all_histograms, fileset, "histograms.root")

# %% [markdown]
# ### Statistical inference
#
# A statistical model has been defined in `config.yml`, ready to be used with our output.
# We will use `cabinetry` to combine all histograms into a `pyhf` workspace and fit the resulting statistical model to the pseudodata we built.

# %%
config = cabinetry.configuration.load("cabinetry_config.yml")
cabinetry.templates.collect(config)
cabinetry.templates.postprocess(config)  # optional post-processing (e.g. smoothing)
ws = cabinetry.workspace.build(config)
cabinetry.workspace.save(ws, "workspace.json")

# %% [markdown]
# We can inspect the workspace with `pyhf`, or use `pyhf` to perform inference.

# %%
# !pyhf inspect workspace.json | head -n 20

# %% [markdown]
# Let's try out what we built: the next cell will perform a maximum likelihood fit of our statistical model to the pseudodata we built.

# %%
model, data = cabinetry.model_utils.model_and_data(ws)
fit_results = cabinetry.fit.fit(model, data)

cabinetry.visualize.pulls(
    fit_results, exclude="ttbar_norm", close_figure=True, save_figure=False
)

# %% [markdown]
# For this pseudodata, what is the resulting ttbar cross-section divided by the Standard Model prediction?

# %%
poi_index = model.config.poi_index
print(f"\nfit result for ttbar_norm: {fit_results.bestfit[poi_index]:.3f} +/- {fit_results.uncertainty[poi_index]:.3f}")

# %% [markdown]
# Let's also visualize the model before and after the fit, in both the regions we are using.
# The binning here corresponds to the binning used for the fit.

# %%
model_prediction = cabinetry.model_utils.prediction(model)
figs = cabinetry.visualize.data_mc(model_prediction, data, close_figure=True)
figs[0]["figure"]

# %%
figs[1]["figure"]

# %% [markdown]
# We can see very good post-fit agreement.

# %%
model_prediction_postfit = cabinetry.model_utils.prediction(model, fit_results=fit_results)
figs = cabinetry.visualize.data_mc(model_prediction_postfit, data, close_figure=True)
figs[0]["figure"]

# %%
figs[1]["figure"]

# %% [markdown]
# ### What is next?
#
# Our next goals for this pipeline demonstration are:
# - making this analysis even **more feature-complete**,
# - **addressing performance bottlenecks** revealed by this demonstrator,
# - **collaborating** with you!
#
# Please do not hesitate to get in touch if you would like to join the effort, or are interested in re-implementing (pieces of) the pipeline with different tools!
#
# Our mailing list is analysis-grand-challenge@iris-hep.org, sign up via the [Google group](https://groups.google.com/a/iris-hep.org/g/analysis-grand-challenge).<|MERGE_RESOLUTION|>--- conflicted
+++ resolved
@@ -49,14 +49,8 @@
 import awkward as ak
 import cabinetry
 from coffea import processor
-<<<<<<< HEAD
 from coffea.nanoevents import NanoAODSchema
-from servicex import ServiceXDataset
-=======
-from coffea.nanoevents import transforms
-from coffea.nanoevents.methods import base, vector
-from coffea.nanoevents.schemas.base import BaseSchema, zip_forms
->>>>>>> 1f761d5c
+
 from func_adl import ObjectStream
 from func_adl_servicex import ServiceXSourceUpROOT
 
